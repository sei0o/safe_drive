--- conflicted
+++ resolved
@@ -10,7 +10,6 @@
 use crate::msg::interfaces::action_msgs::msg::GoalInfoSeq;
 use crate::msg::interfaces::action_msgs::srv::{ERROR_NONE, ERROR_REJECTED};
 use crate::msg::GetUUID;
-use crate::rcl::action_msgs__msg__GoalInfo__Sequence;
 use crate::PhantomUnsync;
 use crate::{
     clock::Clock,
@@ -23,9 +22,9 @@
     node::Node,
     qos::Profile,
     rcl::{
-        self, bindgen_action_msgs__msg__GoalInfo, rcl_action_cancel_request_t,
-        rcl_action_goal_handle_t, rcl_action_server_t, rmw_request_id_t,
-        unique_identifier_msgs__msg__UUID,
+        self, bindgen_action_msgs__msg__GoalInfo, bindgen_action_msgs__msg__GoalInfo__Sequence,
+        rcl_action_cancel_request_t, rcl_action_goal_handle_t, rcl_action_server_t,
+        rmw_request_id_t, unique_identifier_msgs__msg__UUID,
     },
     selector::{
         async_selector::{Command, SELECTOR},
@@ -44,18 +43,8 @@
 #[cfg(feature = "iron")]
 use crate::qos::iron::*;
 
-<<<<<<< HEAD
 use super::GoalEvent;
 use super::{handle::GoalHandle, GetResultServiceRequest, GoalStatus, SendGoalServiceRequest};
-=======
-#[cfg(feature = "jazzy")]
-use crate::qos::jazzy::*;
-
-use super::{
-    handle::GoalHandle, update_goal_status, GetResultServiceRequest, GoalStatus,
-    SendGoalServiceRequest,
-};
->>>>>>> 25437c05
 
 pub struct ServerQosOption {
     pub goal_service: Profile,
@@ -571,8 +560,8 @@
         } else {
             ERROR_NONE
         };
-        response.msg.goals_canceling = action_msgs__msg__GoalInfo__Sequence {
-            data: accepted_goals.as_mut_ptr() as *mut _ as *mut action_msgs__msg__GoalInfo,
+        response.msg.goals_canceling = bindgen_action_msgs__msg__GoalInfo__Sequence {
+            data: accepted_goals.as_mut_ptr() as *mut _ as *mut bindgen_action_msgs__msg__GoalInfo,
             size: accepted_goals.len() as rcl::size_t,
             capacity: accepted_goals.capacity() as rcl::size_t,
         };
@@ -817,13 +806,8 @@
 #[allow(clippy::result_large_err)]
 fn rcl_action_accept_new_goal(
     server: *mut rcl_action_server_t,
-<<<<<<< HEAD
-    goal_info: &action_msgs__msg__GoalInfo,
+    goal_info: &bindgen_action_msgs__msg__GoalInfo,
 ) -> Result<*mut rcl_action_goal_handle_t, Box<rcl::rcutils_error_string_t>> {
-=======
-    goal_info: &bindgen_action_msgs__msg__GoalInfo,
-) -> Result<*mut rcl_action_goal_handle_t, rcl::rcutils_error_string_t> {
->>>>>>> 25437c05
     let goal_handle = {
         let guard = rcl::MT_UNSAFE_FN.lock();
         guard.rcl_action_accept_new_goal(server, goal_info)
