//! Definitions are automatically generated by rust-bindgen from ROS2's header files.
//!
//! # How to generate
//!
//! ```text
//! $ cd safe_drive/supplements/bindgen
//! $ make -f Makefile.$ROS_DISTRO
//! ```

#![allow(dead_code)]
#![allow(non_upper_case_globals)]
#![allow(non_camel_case_types)]
#![allow(deref_nullptr)]
#![allow(non_snake_case)]
#![allow(improper_ctypes)]
#![allow(clippy::upper_case_acronyms)]
#![allow(clippy::too_many_arguments)]

#[cfg(feature = "galactic")]
mod galactic;

#[cfg(feature = "galactic")]
pub(crate) use galactic::*;
#[cfg(feature = "galactic")]
pub use galactic::{
    rosidl_action_type_support_t, rosidl_message_type_support_t, rosidl_service_type_support_t,
};

#[cfg(feature = "humble")]
mod humble;

#[cfg(feature = "humble")]
pub(crate) use humble::*;
#[cfg(feature = "humble")]
pub use humble::{
    rosidl_action_type_support_t, rosidl_message_type_support_t, rosidl_service_type_support_t,
};

#[cfg(feature = "humble")]
pub type size_t = usize;

<<<<<<< HEAD
use crate::error::{action_ret_val_to_err, ret_val_to_err, RCLActionResult, RCLResult};
=======
#[cfg(feature = "iron")]
mod iron;

#[cfg(feature = "iron")]
pub(crate) use iron::*;
#[cfg(feature = "iron")]
pub use iron::{
    rosidl_action_type_support_t, rosidl_message_type_support_t, rosidl_service_type_support_t,
};

#[cfg(feature = "iron")]
pub type size_t = usize;

use crate::error::{ret_val_to_err, RCLResult};
>>>>>>> 07313196
use once_cell::sync::Lazy;
use parking_lot::Mutex;

pub(crate) static MT_UNSAFE_FN: Lazy<Mutex<MTUnsafeFn>> =
    Lazy::new(|| Mutex::new(MTUnsafeFn::new()));

pub(crate) static MT_UNSAFE_LOG_FN: Lazy<Mutex<MTUnsafeLogFn>> =
    Lazy::new(|| Mutex::new(MTUnsafeLogFn::new()));

pub(crate) struct MTUnsafeFn;
pub(crate) struct MTUnsafeLogFn;

impl MTUnsafeFn {
    fn new() -> Self {
        Self
    }

    pub fn rcl_init(
        &self,
        argc: ::std::os::raw::c_int,
        argv: *const *const ::std::os::raw::c_char,
        options: *const rcl_init_options_t,
        context: *mut rcl_context_t,
    ) -> RCLResult<()> {
        ret_val_to_err(unsafe { self::rcl_init(argc, argv, options, context) })
    }

    pub fn rcl_context_fini(&self, context: *mut rcl_context_t) -> RCLResult<()> {
        ret_val_to_err(unsafe { self::rcl_context_fini(context) })
    }

    pub fn rcl_init_options_init(
        &self,
        init_options: *mut rcl_init_options_t,
        allocator: rcl_allocator_t,
    ) -> RCLResult<()> {
        ret_val_to_err(unsafe { self::rcl_init_options_init(init_options, allocator) })
    }

    pub fn rcl_init_options_fini(&self, init_options: *mut rcl_init_options_t) -> RCLResult<()> {
        ret_val_to_err(unsafe { self::rcl_init_options_fini(init_options) })
    }

    pub fn rcl_node_init(
        &self,
        node: *mut rcl_node_t,
        name: *const ::std::os::raw::c_char,
        namespace_: *const ::std::os::raw::c_char,
        context: *mut rcl_context_t,
        options: *const rcl_node_options_t,
    ) -> RCLResult<()> {
        ret_val_to_err(unsafe { self::rcl_node_init(node, name, namespace_, context, options) })
    }

    pub fn rcl_node_fini(&self, node: *mut rcl_node_t) -> RCLResult<()> {
        ret_val_to_err(unsafe { self::rcl_node_fini(node) })
    }

    pub fn rcl_node_options_fini(&self, options: *mut rcl_node_options_t) -> RCLResult<()> {
        ret_val_to_err(unsafe { self::rcl_node_options_fini(options) })
    }

    pub fn rcl_publisher_init(
        &self,
        publisher: *mut rcl_publisher_t,
        node: *const rcl_node_t,
        type_support: *const rosidl_message_type_support_t,
        topic_name: *const ::std::os::raw::c_char,
        options: *const rcl_publisher_options_t,
    ) -> RCLResult<()> {
        ret_val_to_err(unsafe {
            self::rcl_publisher_init(publisher, node, type_support, topic_name, options)
        })
    }

    pub fn rcl_publisher_fini(
        &self,
        publisher: *mut rcl_publisher_t,
        node: *mut rcl_node_t,
    ) -> RCLResult<()> {
        ret_val_to_err(unsafe { self::rcl_publisher_fini(publisher, node) })
    }

    pub fn rcl_subscription_fini(
        &self,
        subscription: *mut rcl_subscription_t,
        node: *mut rcl_node_t,
    ) -> RCLResult<()> {
        ret_val_to_err(unsafe { self::rcl_subscription_fini(subscription, node) })
    }

    pub fn rcl_subscription_init(
        &self,
        subscription: *mut rcl_subscription_t,
        node: *const rcl_node_t,
        type_support: *const rosidl_message_type_support_t,
        topic_name: *const ::std::os::raw::c_char,
        options: *const rcl_subscription_options_t,
    ) -> RCLResult<()> {
        ret_val_to_err(unsafe {
            self::rcl_subscription_init(subscription, node, type_support, topic_name, options)
        })
    }

    pub fn rcl_take(
        &self,
        subscription: *const rcl_subscription_t,
        ros_message: *mut ::std::os::raw::c_void,
        message_info: *mut rmw_message_info_t,
        allocation: *mut rmw_subscription_allocation_t,
    ) -> RCLResult<()> {
        ret_val_to_err(unsafe {
            self::rcl_take(subscription, ros_message, message_info, allocation)
        })
    }

    pub fn rcl_wait_set_init(
        &self,
        wait_set: *mut rcl_wait_set_t,
        number_of_subscriptions: size_t,
        number_of_guard_conditions: size_t,
        number_of_timers: size_t,
        number_of_clients: size_t,
        number_of_services: size_t,
        number_of_events: size_t,
        context: *mut rcl_context_t,
        allocator: rcl_allocator_t,
    ) -> RCLResult<()> {
        ret_val_to_err(unsafe {
            self::rcl_wait_set_init(
                wait_set,
                number_of_subscriptions,
                number_of_guard_conditions,
                number_of_timers,
                number_of_clients,
                number_of_services,
                number_of_events,
                context,
                allocator,
            )
        })
    }

    pub fn rcl_wait_set_clear(&self, wait_set: *mut rcl_wait_set_t) -> RCLResult<()> {
        ret_val_to_err(unsafe { self::rcl_wait_set_clear(wait_set) })
    }

    pub fn rcl_wait_set_resize(
        &self,
        wait_set: *mut rcl_wait_set_t,
        subscriptions_size: size_t,
        guard_conditions_size: size_t,
        timers_size: size_t,
        clients_size: size_t,
        services_size: size_t,
        events_size: size_t,
    ) -> RCLResult<()> {
        ret_val_to_err(unsafe {
            self::rcl_wait_set_resize(
                wait_set,
                subscriptions_size,
                guard_conditions_size,
                timers_size,
                clients_size,
                services_size,
                events_size,
            )
        })
    }

    pub fn rcl_wait_set_add_subscription(
        &self,
        wait_set: *mut rcl_wait_set_t,
        subscription: *const rcl_subscription_t,
        index: *mut size_t,
    ) -> RCLResult<()> {
        ret_val_to_err(unsafe {
            self::rcl_wait_set_add_subscription(wait_set, subscription, index)
        })
    }

    pub fn rcl_wait_set_fini(&self, wait_set: *mut rcl_wait_set_t) -> RCLResult<()> {
        ret_val_to_err(unsafe { self::rcl_wait_set_fini(wait_set) })
    }

    pub fn rcl_guard_condition_init(
        &self,
        guard_condition: *mut rcl_guard_condition_t,
        context: *mut rcl_context_t,
        options: rcl_guard_condition_options_t,
    ) -> RCLResult<()> {
        ret_val_to_err(unsafe { self::rcl_guard_condition_init(guard_condition, context, options) })
    }

    pub fn rcl_trigger_guard_condition(
        &self,
        guard_condition: *mut rcl_guard_condition_t,
    ) -> RCLResult<()> {
        ret_val_to_err(unsafe { self::rcl_trigger_guard_condition(guard_condition) })
    }

    pub fn rcl_guard_condition_fini(
        &self,
        guard_condition: *mut rcl_guard_condition_t,
    ) -> RCLResult<()> {
        ret_val_to_err(unsafe { self::rcl_guard_condition_fini(guard_condition) })
    }

    pub fn rcl_wait_set_add_guard_condition(
        &self,
        wait_set: *mut rcl_wait_set_t,
        guard_condition: *const rcl_guard_condition_t,
        index: *mut size_t,
    ) -> RCLResult<()> {
        ret_val_to_err(unsafe {
            self::rcl_wait_set_add_guard_condition(wait_set, guard_condition, index)
        })
    }

    pub fn rcl_service_init(
        &self,
        service: *mut rcl_service_t,
        node: *const rcl_node_t,
        type_support: *const rosidl_service_type_support_t,
        service_name: *const ::std::os::raw::c_char,
        options: *const rcl_service_options_t,
    ) -> RCLResult<()> {
        ret_val_to_err(unsafe {
            self::rcl_service_init(service, node, type_support, service_name, options)
        })
    }

    pub fn rcl_service_fini(
        &self,
        service: *mut rcl_service_t,
        node: *mut rcl_node_t,
    ) -> RCLResult<()> {
        ret_val_to_err(unsafe { self::rcl_service_fini(service, node) })
    }

    pub fn rcl_take_request_with_info(
        &self,
        service: *const rcl_service_t,
        request_header: *mut rmw_service_info_t,
        ros_request: *mut ::std::os::raw::c_void,
    ) -> RCLResult<()> {
        ret_val_to_err(unsafe {
            self::rcl_take_request_with_info(service, request_header, ros_request)
        })
    }

    pub fn rcl_client_init(
        &self,
        client: *mut rcl_client_t,
        node: *const rcl_node_t,
        type_support: *const rosidl_service_type_support_t,
        service_name: *const ::std::os::raw::c_char,
        options: *const rcl_client_options_t,
    ) -> RCLResult<()> {
        ret_val_to_err(unsafe {
            self::rcl_client_init(client, node, type_support, service_name, options)
        })
    }

    pub fn rcl_client_fini(
        &self,
        client: *mut rcl_client_t,
        node: *mut rcl_node_t,
    ) -> RCLResult<()> {
        ret_val_to_err(unsafe { self::rcl_client_fini(client, node) })
    }

    pub fn rcl_take_response_with_info(
        &self,
        client: *const rcl_client_t,
        request_header: *mut rmw_service_info_t,
        ros_response: *mut ::std::os::raw::c_void,
    ) -> RCLResult<()> {
        ret_val_to_err(unsafe {
            self::rcl_take_response_with_info(client, request_header, ros_response)
        })
    }

    pub fn rcl_wait_set_add_client(
        &self,
        wait_set: *mut rcl_wait_set_t,
        client: *const rcl_client_t,
        index: *mut size_t,
    ) -> RCLResult<()> {
        ret_val_to_err(unsafe { self::rcl_wait_set_add_client(wait_set, client, index) })
    }

    pub fn rcl_wait_set_add_service(
        &self,
        wait_set: *mut rcl_wait_set_t,
        service: *const rcl_service_t,
        index: *mut size_t,
    ) -> RCLResult<()> {
        ret_val_to_err(unsafe { self::rcl_wait_set_add_service(wait_set, service, index) })
    }

    pub fn rcl_borrow_loaned_message(
        &self,
        publisher: *const rcl_publisher_t,
        type_support: *const rosidl_message_type_support_t,
        ros_message: *mut *mut ::std::os::raw::c_void,
    ) -> RCLResult<()> {
        ret_val_to_err(unsafe {
            self::rcl_borrow_loaned_message(publisher, type_support, ros_message)
        })
    }

    pub fn rcl_return_loaned_message_from_publisher(
        &self,
        publisher: *const rcl_publisher_t,
        loaned_message: *mut ::std::os::raw::c_void,
    ) -> RCLResult<()> {
        ret_val_to_err(unsafe {
            self::rcl_return_loaned_message_from_publisher(publisher, loaned_message)
        })
    }

    pub fn rcl_take_loaned_message(
        &self,
        subscription: *const rcl_subscription_t,
        loaned_message: *mut *mut ::std::os::raw::c_void,
        message_info: *mut rmw_message_info_t,
        allocation: *mut rmw_subscription_allocation_t,
    ) -> RCLResult<()> {
        ret_val_to_err(unsafe {
            self::rcl_take_loaned_message(subscription, loaned_message, message_info, allocation)
        })
    }

    pub fn rcl_ros_clock_init(
        &self,
        clock: *mut rcl_clock_t,
        allocator: *mut rcl_allocator_t,
    ) -> RCLResult<()> {
        ret_val_to_err(unsafe { self::rcl_ros_clock_init(clock, allocator) })
    }

    pub fn rcl_ros_clock_fini(&self, clock: *mut rcl_clock_t) -> RCLResult<()> {
        ret_val_to_err(unsafe { self::rcl_ros_clock_fini(clock) })
    }

    pub fn rcl_return_loaned_message_from_subscription(
        &self,
        subscription: *const rcl_subscription_t,
        loaned_message: *mut ::std::os::raw::c_void,
    ) -> RCLResult<()> {
        ret_val_to_err(unsafe {
            self::rcl_return_loaned_message_from_subscription(subscription, loaned_message)
        })
    }

    pub fn rcl_action_client_init(
        &self,
        action_client: *mut rcl_action_client_t,
        node: *mut rcl_node_t,
        type_support: *const rosidl_action_type_support_t,
        action_name: *const ::std::os::raw::c_char,
        options: *const rcl_action_client_options_t,
    ) -> RCLActionResult<()> {
        action_ret_val_to_err(unsafe {
            self::rcl_action_client_init(action_client, node, type_support, action_name, options)
        })
    }

    pub fn rcl_action_client_fini(
        &self,
        action_client: *mut rcl_action_client_t,
        node: *mut rcl_node_t,
    ) -> RCLActionResult<()> {
        action_ret_val_to_err(unsafe { self::rcl_action_client_fini(action_client, node) })
    }

    pub fn rcl_action_server_is_available(
        &self,
        node: *const rcl_node_t,
        client: *const rcl_action_client_t,
        is_available: *mut bool,
    ) -> RCLActionResult<()> {
        action_ret_val_to_err(unsafe {
            self::rcl_action_server_is_available(node, client, is_available)
        })
    }

    pub fn rcl_action_take_goal_response(
        &self,
        action_client: *const rcl_action_client_t,
        response_header: *mut rmw_request_id_t,
        ros_goal_response: *mut ::std::os::raw::c_void,
    ) -> RCLActionResult<()> {
        action_ret_val_to_err(unsafe {
            self::rcl_action_take_goal_response(action_client, response_header, ros_goal_response)
        })
    }

    pub fn rcl_action_take_feedback(
        &self,
        action_client: *const rcl_action_client_t,
        ros_feedback: *mut ::std::os::raw::c_void,
    ) -> RCLActionResult<()> {
        action_ret_val_to_err(unsafe {
            self::rcl_action_take_feedback(action_client, ros_feedback)
        })
    }

    pub fn rcl_action_take_status(
        &self,
        action_client: *const rcl_action_client_t,
        ros_status_array: *mut ::std::os::raw::c_void,
    ) -> RCLActionResult<()> {
        action_ret_val_to_err(unsafe {
            self::rcl_action_take_status(action_client, ros_status_array)
        })
    }

    pub fn rcl_action_take_result_request(
        &self,
        action_server: *const rcl_action_server_t,
        request_header: *mut rmw_request_id_t,
        ros_result_request: *mut ::std::os::raw::c_void,
    ) -> RCLActionResult<()> {
        action_ret_val_to_err(unsafe {
            self::rcl_action_take_result_request(action_server, request_header, ros_result_request)
        })
    }

    pub fn rcl_action_send_result_response(
        &self,
        action_server: *const rcl_action_server_t,
        response_header: *mut rmw_request_id_t,
        ros_result_response: *mut ::std::os::raw::c_void,
    ) -> RCLActionResult<()> {
        action_ret_val_to_err(unsafe {
            self::rcl_action_send_result_response(
                action_server,
                response_header,
                ros_result_response,
            )
        })
    }

    pub fn rcl_action_take_result_response(
        &self,
        action_client: *const rcl_action_client_t,
        response_header: *mut rmw_request_id_t,
        ros_result: *mut ::std::os::raw::c_void,
    ) -> RCLActionResult<()> {
        action_ret_val_to_err(unsafe {
            self::rcl_action_take_result_response(action_client, response_header, ros_result)
        })
    }

    pub fn rcl_action_send_cancel_request(
        &self,
        action_client: *const rcl_action_client_t,
        ros_cancel_request: *const ::std::os::raw::c_void,
        sequence_number: *mut i64,
    ) -> RCLActionResult<()> {
        action_ret_val_to_err(unsafe {
            self::rcl_action_send_cancel_request(action_client, ros_cancel_request, sequence_number)
        })
    }

    pub fn rcl_action_take_cancel_response(
        &self,
        action_client: *const rcl_action_client_t,
        response_header: *mut rmw_request_id_t,
        ros_cancel_response: *mut ::std::os::raw::c_void,
    ) -> RCLActionResult<()> {
        action_ret_val_to_err(unsafe {
            self::rcl_action_take_cancel_response(
                action_client,
                response_header,
                ros_cancel_response,
            )
        })
    }

    pub fn rcl_action_server_init(
        &self,
        action_server: *mut rcl_action_server_t,
        node: *mut rcl_node_t,
        clock: *mut rcl_clock_t,
        type_support: *const rosidl_action_type_support_t,
        action_name: *const ::std::os::raw::c_char,
        options: *const rcl_action_server_options_t,
    ) -> RCLActionResult<()> {
        action_ret_val_to_err(unsafe {
            self::rcl_action_server_init(
                action_server,
                node,
                clock,
                type_support,
                action_name,
                options,
            )
        })
    }

    pub fn rcl_action_server_fini(
        &self,
        action_server: *mut rcl_action_server_t,
        node: *mut rcl_node_t,
    ) -> RCLActionResult<()> {
        action_ret_val_to_err(unsafe { self::rcl_action_server_fini(action_server, node) })
    }

    pub fn rcl_action_publish_feedback(
        &self,
        action_server: *const rcl_action_server_t,
        ros_feedback: *mut ::std::os::raw::c_void,
    ) -> RCLActionResult<()> {
        action_ret_val_to_err(unsafe {
            self::rcl_action_publish_feedback(action_server, ros_feedback)
        })
    }

    pub fn rcl_action_publish_status(
        &self,
        action_server: *const rcl_action_server_t,
        status_message: *const ::std::os::raw::c_void,
    ) -> RCLActionResult<()> {
        action_ret_val_to_err(unsafe {
            self::rcl_action_publish_status(action_server, status_message)
        })
    }

    pub fn rcl_action_get_goal_status_array(
        &self,
        action_server: *const rcl_action_server_t,
        status_message: *mut rcl_action_goal_status_array_t,
    ) -> RCLActionResult<()> {
        action_ret_val_to_err(unsafe {
            self::rcl_action_get_goal_status_array(action_server, status_message)
        })
    }

    pub fn rcl_action_take_goal_request(
        &self,
        action_server: *const rcl_action_server_t,
        request_header: *mut rmw_request_id_t,
        ros_goal_request: *mut ::std::os::raw::c_void,
    ) -> RCLActionResult<()> {
        action_ret_val_to_err(unsafe {
            self::rcl_action_take_goal_request(action_server, request_header, ros_goal_request)
        })
    }

    pub fn rcl_action_send_goal_response(
        &self,
        action_server: *const rcl_action_server_t,
        response_header: *mut rmw_request_id_t,
        ros_goal_response: *mut ::std::os::raw::c_void,
    ) -> RCLActionResult<()> {
        action_ret_val_to_err(unsafe {
            self::rcl_action_send_goal_response(action_server, response_header, ros_goal_response)
        })
    }

    pub fn rcl_action_accept_new_goal(
        &self,
        action_server: *mut rcl_action_server_t,
        goal_info: *const rcl_action_goal_info_t,
    ) -> *mut rcl_action_goal_handle_t {
        unsafe { self::rcl_action_accept_new_goal(action_server, goal_info) }
    }

    pub fn rcl_action_take_cancel_request(
        &self,
        action_server: *const rcl_action_server_t,
        request_header: *mut rmw_request_id_t,
        ros_cancel_request: *mut ::std::os::raw::c_void,
    ) -> RCLActionResult<()> {
        action_ret_val_to_err(unsafe {
            self::rcl_action_take_cancel_request(action_server, request_header, ros_cancel_request)
        })
    }

    pub fn rcl_action_process_cancel_request(
        &self,
        action_server: *const rcl_action_server_t,
        cancel_request: *const rcl_action_cancel_request_t,
        cancel_response: *mut rcl_action_cancel_response_t,
    ) -> RCLActionResult<()> {
        action_ret_val_to_err(unsafe {
            self::rcl_action_process_cancel_request(action_server, cancel_request, cancel_response)
        })
    }

    pub fn rcl_action_send_cancel_response(
        &self,
        action_server: *const rcl_action_server_t,
        response_header: *mut rmw_request_id_t,
        ros_cancel_response: *mut ::std::os::raw::c_void,
    ) -> RCLActionResult<()> {
        action_ret_val_to_err(unsafe {
            self::rcl_action_send_cancel_response(
                action_server,
                response_header,
                ros_cancel_response,
            )
        })
    }

    pub fn rcl_action_wait_set_add_action_client(
        &self,
        wait_set: *mut rcl_wait_set_t,
        action_client: *const rcl_action_client_t,
        client_index: *mut size_t,
        subscription_index: *mut size_t,
    ) -> RCLActionResult<()> {
        action_ret_val_to_err(unsafe {
            self::rcl_action_wait_set_add_action_client(
                wait_set,
                action_client,
                client_index,
                subscription_index,
            )
        })
    }

    pub fn rcl_action_wait_set_add_action_server(
        &self,
        wait_set: *mut rcl_wait_set_t,
        action_server: *const rcl_action_server_t,
        service_index: *mut size_t,
    ) -> RCLActionResult<()> {
        action_ret_val_to_err(unsafe {
            self::rcl_action_wait_set_add_action_server(wait_set, action_server, service_index)
        })
    }

    pub fn rcl_action_server_wait_set_get_entities_ready(
        &self,
        wait_set: *const rcl_wait_set_t,
        action_server: *const rcl_action_server_t,
        is_goal_request_ready: *mut bool,
        is_cancel_request_ready: *mut bool,
        is_result_request_ready: *mut bool,
        is_goal_expired: *mut bool,
    ) -> RCLActionResult<()> {
        action_ret_val_to_err(unsafe {
            self::rcl_action_server_wait_set_get_entities_ready(
                wait_set,
                action_server,
                is_goal_request_ready,
                is_cancel_request_ready,
                is_result_request_ready,
                is_goal_expired,
            )
        })
    }

    pub fn rcl_action_client_wait_set_get_entities_ready(
        &self,
        wait_set: *const rcl_wait_set_t,
        action_client: *const rcl_action_client_t,
        is_feedback_ready: *mut bool,
        is_status_ready: *mut bool,
        is_goal_response_ready: *mut bool,
        is_cancel_response_ready: *mut bool,
        is_result_response_ready: *mut bool,
    ) -> RCLActionResult<()> {
        action_ret_val_to_err(unsafe {
            self::rcl_action_client_wait_set_get_entities_ready(
                wait_set,
                action_client,
                is_feedback_ready,
                is_status_ready,
                is_goal_response_ready,
                is_cancel_response_ready,
                is_result_response_ready,
            )
        })
    }

    pub fn rcutils_reset_error(&self) {
        unsafe { self::rcutils_reset_error() };
    }
}

impl MTUnsafeLogFn {
    fn new() -> Self {
        Self
    }

    pub fn rcutils_logging_initialize(&self) -> RCLResult<()> {
        ret_val_to_err(unsafe { self::rcutils_logging_initialize() })
    }

    pub fn rcutils_logging_logger_is_enabled_for(
        &self,
        name: *const ::std::os::raw::c_char,
        severity: i32,
    ) -> bool {
        unsafe { self::rcutils_logging_logger_is_enabled_for(name, severity) }
    }

    pub fn rcutils_log(
        &self,
        location: *const rcutils_log_location_t,
        severity: ::std::os::raw::c_int,
        name: *const ::std::os::raw::c_char,
        format: *const ::std::os::raw::c_char,
    ) {
        unsafe { self::rcutils_log(location, severity, name, format) }
    }
}

pub(crate) struct MTSafeFn;

impl MTSafeFn {
    pub fn rcl_get_zero_initialized_context() -> rcl_context_t {
        unsafe { self::rcl_get_zero_initialized_context() }
    }

    pub fn rcl_context_is_valid(context: *const rcl_context_t) -> bool {
        unsafe { self::rcl_context_is_valid(context) }
    }

    pub fn rcl_shutdown(context: *mut rcl_context_t) -> RCLResult<()> {
        ret_val_to_err(unsafe { self::rcl_shutdown(context) })
    }

    pub fn rcutils_get_default_allocator() -> rcutils_allocator_t {
        unsafe { self::rcutils_get_default_allocator() }
    }

    pub fn rcl_get_zero_initialized_init_options() -> rcl_init_options_t {
        unsafe { self::rcl_get_zero_initialized_init_options() }
    }

    pub fn rcl_get_zero_initialized_node() -> rcl_node_t {
        unsafe { self::rcl_get_zero_initialized_node() }
    }

    pub fn rcl_node_get_default_options() -> rcl_node_options_t {
        unsafe { self::rcl_node_get_default_options() }
    }

    pub fn rcl_get_zero_initialized_publisher() -> rcl_publisher_t {
        unsafe { self::rcl_get_zero_initialized_publisher() }
    }

    pub fn rcl_publisher_can_loan_messages(publisher: *const rcl_publisher_t) -> bool {
        unsafe { self::rcl_publisher_can_loan_messages(publisher) }
    }

    pub fn rcl_subscription_can_loan_messages(subscription: *const rcl_subscription_t) -> bool {
        unsafe { self::rcl_subscription_can_loan_messages(subscription) }
    }

    pub fn rcl_publish(
        publisher: *const rcl_publisher_t,
        ros_message: *const ::std::os::raw::c_void,
        allocation: *mut rmw_publisher_allocation_t,
    ) -> RCLResult<()> {
        ret_val_to_err(unsafe { self::rcl_publish(publisher, ros_message, allocation) })
    }

    pub fn rcl_publish_loaned_message(
        publisher: *const rcl_publisher_t,
        ros_message: *mut ::std::os::raw::c_void,
        allocation: *mut rmw_publisher_allocation_t,
    ) -> RCLResult<()> {
        ret_val_to_err(unsafe {
            self::rcl_publish_loaned_message(publisher, ros_message, allocation)
        })
    }

    pub fn rmw_get_default_publisher_options() -> rmw_publisher_options_t {
        unsafe { self::rmw_get_default_publisher_options() }
    }

    pub fn rcl_get_zero_initialized_subscription() -> rcl_subscription_t {
        unsafe { self::rcl_get_zero_initialized_subscription() }
    }

    pub fn rmw_get_default_subscription_options() -> rmw_subscription_options_t {
        unsafe { self::rmw_get_default_subscription_options() }
    }

    pub fn rcl_get_zero_initialized_wait_set() -> self::rcl_wait_set_t {
        unsafe { self::rcl_get_zero_initialized_wait_set() }
    }

    pub fn rcl_wait(wait_set: *mut rcl_wait_set_t, timeout: i64) -> RCLResult<()> {
        ret_val_to_err(unsafe { self::rcl_wait(wait_set, timeout) })
    }

    pub fn rcl_get_zero_initialized_guard_condition() -> rcl_guard_condition_t {
        unsafe { self::rcl_get_zero_initialized_guard_condition() }
    }

    pub fn rcl_get_zero_initialized_service() -> rcl_service_t {
        unsafe { self::rcl_get_zero_initialized_service() }
    }

    pub fn rcl_send_response(
        service: *const rcl_service_t,
        response_header: *mut rmw_request_id_t,
        ros_response: *mut ::std::os::raw::c_void,
    ) -> RCLResult<()> {
        ret_val_to_err(unsafe { self::rcl_send_response(service, response_header, ros_response) })
    }

    pub fn rcl_get_zero_initialized_client() -> rcl_client_t {
        unsafe { self::rcl_get_zero_initialized_client() }
    }

    pub fn rcl_send_request(
        client: *const rcl_client_t,
        ros_request: *const ::std::os::raw::c_void,
        sequence_number: *mut i64,
    ) -> RCLResult<()> {
        ret_val_to_err(unsafe { self::rcl_send_request(client, ros_request, sequence_number) })
    }

    pub fn rcl_clock_get_now(
        clock: *mut rcl_clock_t,
        time_point_value: *mut rcl_time_point_value_t,
    ) -> RCLResult<()> {
        ret_val_to_err(unsafe { self::rcl_clock_get_now(clock, time_point_value) })
    }

    pub fn rcl_action_get_zero_initialized_client() -> rcl_action_client_t {
        unsafe { self::rcl_action_get_zero_initialized_client() }
    }

    pub fn rcl_action_client_get_default_options() -> rcl_action_client_options_t {
        unsafe { self::rcl_action_client_get_default_options() }
    }

    pub fn rcl_action_send_goal_request(
        action_client: *const rcl_action_client_t,
        ros_goal_request: *const ::std::os::raw::c_void,
        sequence_number: *mut i64,
    ) -> RCLActionResult<()> {
        action_ret_val_to_err(unsafe {
            self::rcl_action_send_goal_request(action_client, ros_goal_request, sequence_number)
        })
    }

    pub fn rcl_action_send_result_request(
        action_client: *const rcl_action_client_t,
        ros_result_request: *mut ::std::os::raw::c_void,
        sequence_number: *mut i64,
    ) -> RCLActionResult<()> {
        action_ret_val_to_err(unsafe {
            self::rcl_action_send_result_request(action_client, ros_result_request, sequence_number)
        })
    }

    pub fn rcl_action_server_wait_set_get_num_entities(
        action_server: *const rcl_action_server_t,
        num_subscriptions: *mut size_t,
        num_guard_conditions: *mut size_t,
        num_timers: *mut size_t,
        num_clients: *mut size_t,
        num_services: *mut size_t,
    ) -> RCLActionResult<()> {
        action_ret_val_to_err(unsafe {
            self::rcl_action_server_wait_set_get_num_entities(
                action_server,
                num_subscriptions,
                num_guard_conditions,
                num_timers,
                num_clients,
                num_services,
            )
        })
    }

    pub fn rcl_action_client_wait_set_get_num_entities(
        action_client: *const rcl_action_client_t,
        num_subscriptions: *mut size_t,
        num_guard_conditions: *mut size_t,
        num_timers: *mut size_t,
        num_clients: *mut size_t,
        num_services: *mut size_t,
    ) -> RCLActionResult<()> {
        action_ret_val_to_err(unsafe {
            self::rcl_action_client_wait_set_get_num_entities(
                action_client,
                num_subscriptions,
                num_guard_conditions,
                num_timers,
                num_clients,
                num_services,
            )
        })
    }

    pub fn rcl_action_get_zero_initialized_server() -> rcl_action_server_t {
        unsafe { self::rcl_action_get_zero_initialized_server() }
    }

    pub fn rcl_action_get_zero_initialized_goal_status_array() -> rcl_action_goal_status_array_t {
        unsafe { self::rcl_action_get_zero_initialized_goal_status_array() }
    }

    pub fn rcl_action_get_zero_initialized_goal_info() -> rcl_action_goal_info_t {
        unsafe { self::rcl_action_get_zero_initialized_goal_info() }
    }

    pub fn rcl_action_server_get_default_options() -> rcl_action_server_options_t {
        unsafe { self::rcl_action_server_get_default_options() }
    }

    pub fn rcl_action_get_zero_initialized_cancel_request() -> rcl_action_cancel_request_t {
        unsafe { self::rcl_action_get_zero_initialized_cancel_request() }
    }

    pub fn rcl_action_get_zero_initialized_cancel_response() -> rcl_action_cancel_response_t {
        unsafe { self::rcl_action_get_zero_initialized_cancel_response() }
    }
}<|MERGE_RESOLUTION|>--- conflicted
+++ resolved
@@ -39,9 +39,6 @@
 #[cfg(feature = "humble")]
 pub type size_t = usize;
 
-<<<<<<< HEAD
-use crate::error::{action_ret_val_to_err, ret_val_to_err, RCLActionResult, RCLResult};
-=======
 #[cfg(feature = "iron")]
 mod iron;
 
@@ -55,8 +52,20 @@
 #[cfg(feature = "iron")]
 pub type size_t = usize;
 
-use crate::error::{ret_val_to_err, RCLResult};
->>>>>>> 07313196
+#[cfg(feature = "iron")]
+mod iron;
+
+#[cfg(feature = "iron")]
+pub(crate) use iron::*;
+#[cfg(feature = "iron")]
+pub use iron::{
+    rosidl_action_type_support_t, rosidl_message_type_support_t, rosidl_service_type_support_t,
+};
+
+#[cfg(feature = "iron")]
+pub type size_t = usize;
+
+use crate::error::{action_ret_val_to_err, ret_val_to_err, RCLActionResult, RCLResult};
 use once_cell::sync::Lazy;
 use parking_lot::Mutex;
 
